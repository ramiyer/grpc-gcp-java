--- conflicted
+++ resolved
@@ -128,11 +128,7 @@
     return true;
   }
 
-<<<<<<< HEAD
   private boolean runManyManyStreamsGcpChannel() {
-=======
-  private boolean runManyManyStreamsGcpChannel() throws InterruptedException {
->>>>>>> 40a41faa
     BigtableBlockingStub stub = getBigtableBlockingStub();
     ReadRowsRequest request = ReadRowsRequest.newBuilder().setTableName(LARGE_TABLE_NAME).build();
 
@@ -259,7 +255,7 @@
 
   /** There are 105 streams and our GcpManagedChannel is able to handle them. */
   @Test
-  public void readGiganticDataGcpChannel() throws Exception {
+  public void testReadGiganticDataGcpChannel() throws Exception {
     ExecutorService executor = Executors.newCachedThreadPool();
     Callable<Object> task =
         new Callable<Object>() {
@@ -280,7 +276,7 @@
    * be blocked and throws a TimeoutException.
    */
   @Test
-  public void readGiganticDataNormalChannel() throws Exception {
+  public void testReadGiganticDataNormalChannel() throws Exception {
     ExecutorService executor = Executors.newCachedThreadPool();
     Callable<Object> task =
         new Callable<Object>() {
